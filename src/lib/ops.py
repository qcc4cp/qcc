# python3
# pylint: disable=invalid-name

"""class Operator represents unitary operators for multi-qubit systems."""

import cmath
import math
from typing import Optional

import numpy as np

from src.lib import helper
from src.lib import state
from src.lib import tensor


class Operator(tensor.Tensor):
  """Operators are represented by square, unitary matrices."""

  def __repr__(self):
    s = 'Operator('
    s += super().__str__().replace('\n', '\n' + ' ' * len(s))
    s += ')'
    return s

  def __str__(self):
    s = f'Operator for {self.nbits}-qubit state space.'
    s += ' Tensor:\n'
    s += super().__str__()
    return s

  def dump(self,
           description: Optional[str]=None,
           zeros: bool=False) -> None:
    res = ''
    if description:
      res += f'{description} ({self.nbits}-qubits operator)\n'
    for row in range(self.shape[0]):
      for col in range(self.shape[1]):
        val = self[row, col]
        res += f'{val.real:+.1f}{val.imag:+.1f}i  '
      res += '\n'
    if not zeros:
      res = res.replace('+0.0i', '    ')
      res = res.replace('-0.0i', '    ')
      res = res.replace('+0.0', ' -  ')
      res = res.replace('-0.0', ' -  ')
      res = res.replace('+', ' ')
    print(res)

  def adjoint(self):
    return Operator(np.conj(self.transpose()))


  # Operators operate on a state via function invocation, eg:
  #    Hadamard()(psi)
  #
  # On State:
  # ------------
  # If idx != 0 the operator is expanded to the size of the state the
  # following way:
  #    First create Identity ops up to idx
  #    Then tensor in the n-bits operator itself
  #    The finish up by tensoring Identities until the size of the
  #    operator matches the size of the state.
  #
  # Once the operator has been constructed a simple matmul does the
  # application and produces a new state.
  #
  # On Operator:
  # -------------
  # Op(op) equals Op @ op equal matmul(Op, op), to produce a new state.
  #
  def _apply(self, arg, idx):
    """Apply operator to a state or operator."""

    if isinstance(arg, Operator):
      arg_bits = arg.nbits
      if idx > 0:
        arg = Identity()**idx * arg
      if self.nbits > arg.nbits:
        arg = arg * Identity()**(self.nbits - idx - arg_bits)

      if self.nbits != arg.nbits:
        raise AssertionError('Operator(O) with mis-matched dimensions.')

      # Note: We reverse the order in this matmul. So:
      #   x(y) == y @ x
      #
      # This is to mirror that for a circuit like this:
      #   --- X --- Y --- psi
      #
      # Incrementally updating states we would write:
      #   psi = X(psi)
      #   psi = Y(psi)
      #
      # But in a combined operator matrix, Y comes first:
      #   (YX)(psi)
      #
      # The function call should mirror this semantic, since parameters
      # are typically evaluated first (and this mirrors the left to
      # right in the pictorial):
      #   X(Y) = YX
      #
      return arg @ self

    if not isinstance(arg, state.State):
      raise AssertionError('Invalid parameter, expected State.')

    op = self
    if idx > 0:
      op = Identity()**idx  * op
    if arg.nbits - idx - self.nbits > 0:
      op = op * Identity()**(arg.nbits - idx - self.nbits)

    return state.State(np.matmul(op, arg))

  def __call__(self, arg, idx=0):
    return self._apply(arg, idx)


#--------------------------------------------------------------
# Single Qubit Gates / Generators.
#--------------------------------------------------------------
def Identity(d=1):
  return Operator(np.array([[1.0, 0.0], [0.0, 1.0]]))**d


def PauliX(d=1):
  return Operator(np.array([[0.0, 1.0], [1.0, 0.0]]))**d


def PauliY(d=1):
  return Operator(np.array([[0.0, -1.0j], [1.0j, 0.0]]))**d


def PauliZ(d=1):
  return Operator(np.array([[1.0, 0.0], [0.0, -1.0]]))**d


def Pauli(d=1):
  return Identity(d), PauliX(d), PauliY(d), PauliZ(d)


def Hadamard(d=1):
  return Operator(
      1 / np.sqrt(2) *
      np.array([[1.0, 1.0], [1.0, -1.0]]))**d


# Phase gate, also called S or Z90. Rotate by 90 deg around z-axis.
def Phase(d=1):
  return Operator(np.array([[1.0, 0.0], [0.0, 1.0j]]))**d


# Phase gate is also called S-gate.
def Sgate(d=1):
  return Phase(d)


# T-gate, which is sqrt(S).
def Tgate(d=1):
  return Operator(np.array([[1.0, 0.0],
                            [0.0, cmath.exp(cmath.pi * 1j / 4)]]))**d


# V-gate, which is sqrt(X)
def Vgate(d=1):
  return Operator(0.5 * np.array([(1+1j, 1-1j), (1-1j, 1+1j)]))**d


# Yroot is sqrt(Y).
def Yroot(d=1):
  """As found in: https://arxiv.org/pdf/quant-ph/0511250.pdf."""

  return Operator(0.5 * np.array([(1+1j, -1-1j), (1+1j, 1+1j)]))**d


# Rk is the rotation gate used in QFT.
def Rk(k, d=1):
  return Operator(np.array([(1.0, 0.0),
                            (0.0, cmath.exp(2.0 * cmath.pi * 1j / 2**k))]))**d


def U1(lam, d=1):
  return Operator(np.array([(1.0, 0.0),
                            (0.0, cmath.exp(1j * lam))]))**d


# Make a single-qubit rotation operator.
# This is a simple implementation of the mechanism outlined here:
# http://www.vcpc.univie.ac.at/~ian/hotlist/qc/talks/bloch-sphere-rotations.pdf
#        (page 22)
def Rotation(v: np.ndarray, theta: float) -> np.ndarray:
  """Produce the single-qubit rotation operator."""

  v = np.asarray(v)
<<<<<<< HEAD
  if v.shape != (3,) or not np.isclose(a @ a, 1) or not np.all(np.isreal(v)):
=======
  if (v.shape != (3,) or abs(v.dot(v) - 1.0) > 1e-8 or
      not np.all(np.isreal(v))):
>>>>>>> d8ccb360
    raise ValueError('Rotation vector v must be a 3D real unit vector.')

  return np.cos(theta / 2) * Identity() - 1j * np.sin(theta / 2) * (
      v[0] * PauliX() + v[1] * PauliY() + v[2] * PauliZ())


def RotationX(theta):
  return Rotation([1., 0., 0.], theta)


def RotationY(theta):
  return Rotation([0., 1., 0.], theta)


def RotationZ(theta):
  return Rotation([0., 0., 1.], theta)


def Projector(psi):
  """Construct projection operator for basis state from outer product."""
  return Operator(psi.density())


# Note on indices for controlled operators:
#
# The important aspects are direction and difference, not absolute
# values. In that regards, Op(0, 3, U) is the same as Op(1, 4, U)
# and Op(2,0) is the same as Op(4, 2). We could have used
# -3 and +3, but felt this representation was more intuitive.
#
# Operator matrices are stored with all intermittend qubits
# (as Identities). When applying an operator, the starting qubit
# index can be specified.
def ControlledU(idx0, idx1, u):
  """Control qubit at idx1 via controlling qubit at idx0."""

  if idx0 == idx1:
    raise ValueError('Control and controlled qubit must not be equal.')

  p0 = Projector(state.zeros(1))
  p1 = Projector(state.ones(1))
  # space between qubits
  ifill = Identity(int(math.fabs(idx1 - idx0)) - 1)
  # 'width' of U in terms of Identity matrices
  ufill = Identity()**u.nbits

  if idx1 > idx0:
    if idx1 - idx0 > 1:
      op = p0 * ifill * ufill + p1 * ifill * u
    else:
      op = p0 * ufill + p1 * u
  else:
    if idx0 - idx1 > 1:
      op = ufill * ifill * p0 + u * ifill * p1
    else:
      op = ufill * p0 + u * p1
  return op


def Cnot(idx0=0, idx1=1):
  """Controlled Not between idx0 and idx1, controlled by |1>."""

  return ControlledU(idx0, idx1, PauliX())


def Cnot0(idx0=0, idx1=1):
  """Controlled Not between idx0 and idx1, controlled by |0>."""

  if idx1 > idx0:
    x2 = PauliX() * Identity(idx1 - idx0)
  else:
    x2 = Identity(idx0 - idx1) * PauliX()
  return x2 @ ControlledU(idx0, idx1, PauliX()) @ x2


# A nice description of how to make swap gates can be found here:
#   https://algassert.com/post/1717 (from fellow Googler Craig Gidney)
#
# pylint: disable=arguments-out-of-order
def Swap(idx0=0, idx1=1):
  """Swap qubits at idx0 and idx1 via combination of Cnot gates."""

  return Cnot(idx1, idx0) @ Cnot(idx0, idx1) @ Cnot(idx1, idx0)


# Make universal Toffoli gate out of 2 controlled Cnot's.
#    idx1 and idx2 define the 'inner' cnot
#    idx0 defines the 'outer' cnot.
#
# For a Toffoli gate to control qubit 5 via cnot from 4 and 1:
#    Toffoli(1, 4, 5)
#
def Toffoli(idx0, idx1, idx2):
  """Make a toffoli gate."""

  cnot = Cnot(idx1, idx2)
  toffoli = ControlledU(idx0, idx1, cnot)
  return toffoli


def OracleUf(nbits, f):
  """Make an n-qubit Oracle for function f (eg. Deutsch, Grover)."""

  # This Oracle is constructed similar to the implementation in
  # ./deutsch.py, just with an n-bit |x> and a 1-bit |y>
  #
  dim = 2**nbits
  u = np.zeros(dim**2).reshape(dim, dim)
  for row in range(dim):
    bits = helper.val2bits(row, nbits)
    fx = f(bits[0:-1])   # f(x) without the y.
    xor = bits[-1] ^ fx

    new_bits = bits[0:-1]
    new_bits.append(xor)

    # Construct new column (int) from the new bit sequence.
    new_col = helper.bits2val(new_bits)
    u[row][new_col] = 1.0

  op = Operator(u)
  if not op.is_unitary():
    raise AssertionError('constructed non-unitary operators.')
  return op


# It is possible to construct 1- and 2-qubit oracles from a
# permutation matrix. First step is to compute the permutation.
# This follows the same method as OraceUf, but it does not
# populate a matrix, it only collects the permutations.

def Permutation(nbits, f):
  """Compute a permutation from function f."""

  dim = 2**nbits
  perm=[]
  for row in range(dim):
    bits = helper.val2bits(row, nbits)
    fx = f(bits[0:-1])
    xor = bits[-1] ^ fx
    new_bits = bits[0:-1]
    new_bits.append(xor)

    # Construct new column (int) from the new bit sequence.
    new_col = helper.bits2val(new_bits)
    perm.append(new_col)
  return perm


# Build the QFT operator. A good explanation can be found here:
# https://en.wikipedia.org/wiki/Quantum_Fourier_transform
#
# |x1>  -> 1/sqrt(2)(|0> + exp(2*pi*i[0.x1x2x3...xn] |1>))
# |x2>  -> 1/sqrt(2)(|0> + exp(2*pi*i[0.x2x3...xn] |1>))
# |x3>  -> 1/sqrt(2)(|0> + exp(2*pi*i[0.x3...xn] |1>))
#
# While the phases change and are fourier transformed in binary
# fractional form, this doesn't really help, because measurement will
# collapse to a random state. So this operator is usually only
# a first step.
#
def Qft(nbits):
  """Make an n-bit QFT operator."""

  op = Identity(nbits)
  h = Hadamard()

  for idx in range(nbits):
    # Each qubit first gets a Hadamard
    op = op(h, idx)

    # Each qubit now gets a sequence of Rk(2), Rk(3), ..., Rk(nbits)
    # controlled by qubit (1, 2, ..., nbits-1).
    for rk in range(2, nbits - idx + 1):
      controlled_from = idx + rk - 1
      op = op(ControlledU(controlled_from, idx, Rk(rk)), idx)

  # Now the qubits need to change their order.
  for idx in range(nbits // 2):
    op = op(Swap(idx, nbits - idx - 1), idx)

  if not op.is_unitary():
    raise AssertionError('constructed non-unitary operator')
  return op


# Trace out a qubit from a density matrix and return the
# remaining density matrix.
#
def TraceOutSingle(rho, index):
  """Trace out single qubit from density matrix."""

  nbits = int(math.log2(rho.shape[0]))
  if index > nbits:
    raise AssertionError('Invalid use of Ptrace, invalid index (>nbits).')

  eye = Identity()
  zero = Operator(np.array([1.0, 0.0]))
  one = Operator(np.array([0.0, 1.0]))

  p0 = p1 = tensor.Tensor(1.0)
  for idx in range(nbits):
    if idx == index:
      p0 = p0 * zero
      p1 = p1 * one
    else:
      p0 = p0 * eye
      p1 = p1 * eye

  rho0 = p0 @ rho
  rho0 = rho0 @ p0.transpose()
  rho1 = p1 @ rho
  rho1 = rho1 @ p1.transpose()
  rho_reduced = rho0 + rho1
  return rho_reduced


def TraceOut(rho, index_set):
  """Trace out multiple qubits from density matrix."""

  for index in range(len(index_set)):
    nbits = int(math.log2(rho.shape[0]))
    if index_set[index] > nbits:
      raise AssertionError('Invalid use of Ptrace, invalid index (>nbits).')
    rho = TraceOutSingle(rho, index_set[index])

    # Tracing out a bit means that rho is now 1 bit smaller, the
    # indices right to the traced out qubit need to shift left by 1.
    # Example, to trace out bits 2, 4:
    # Before:
    #    qubit 0  1  2  3  4  5
    #          a  b  c  d  e  f
    # Trace out 2:
    #    qubit 0  1 <-  3  4  5
    #    qubit 0  1  2  3  4
    #          a  b  d  e  f
    # Trace out 4 (is now 3)
    #    qubit 0  1  2  <-  4
    #    qubit 0  1  2  3
    #          a  b  d  f
    for i in range(index+1, len(index_set)):
      index_set[i] = index_set[i] - 1
  return rho


def Measure(psi, idx, tostate=0, collapse=True):
  """Measure a qubit via a projector on the density matrix."""

  # Measure() measure qubit 'idx' in state 'psi'. It both measures the
  # probability of the result being state `tostate` and, if `collapse`
  # is set to true, also collapses the state to `tostate`. It is helpful
  # for debugging to have this forcing function, but care must
  # be taken not to collapse the state to one with 0 probability.

  # Compute probability of qubit(idx) to be in state 0 / 1
  rho = psi.density()
  if tostate == 0:
    op = Projector(state.zero)
  else:
    op = Projector(state.one)

  # Construct full matrix to apply to density matrix:
  if idx > 0:
    op = Identity()**idx * op
  if idx < psi.nbits - 1:
    op = op * Identity()**(psi.nbits - idx -1)

  # Probability is the trace.
  prob0 = np.trace(np.matmul(op, rho))

  # Collapse state and normalize
  if collapse:
    mvmul = np.dot(op, psi)
    divisor = np.real(np.linalg.norm(mvmul))
    if divisor > 1e-10:
      normed = mvmul / np.real(np.linalg.norm(mvmul))
    else:
      raise AssertionError(
          'Measure() collapses to 0.0 probability state')
    return np.real(prob0), state.State(normed)

  # Return original state to enable chaining.
  return np.real(prob0), psi<|MERGE_RESOLUTION|>--- conflicted
+++ resolved
@@ -195,12 +195,8 @@
   """Produce the single-qubit rotation operator."""
 
   v = np.asarray(v)
-<<<<<<< HEAD
-  if v.shape != (3,) or not np.isclose(a @ a, 1) or not np.all(np.isreal(v)):
-=======
-  if (v.shape != (3,) or abs(v.dot(v) - 1.0) > 1e-8 or
+  if (v.shape != (3,) or not np.isclose(a @ a, 1) or
       not np.all(np.isreal(v))):
->>>>>>> d8ccb360
     raise ValueError('Rotation vector v must be a 3D real unit vector.')
 
   return np.cos(theta / 2) * Identity() - 1j * np.sin(theta / 2) * (
